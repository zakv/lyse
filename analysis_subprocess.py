--- conflicted
+++ resolved
@@ -140,11 +140,7 @@
     def __init__(self, figure, identifier, filepath):
         self.identifier = identifier
         loader = UiLoader()
-<<<<<<< HEAD
-        self.ui = loader.load(os.path.join(os.path.dirname(os.path.realpath(__file__)), 'plot_window.ui'), PlotWindow(self))
-=======
         self.ui = loader.load(os.path.join(LYSE_DIR, 'plot_window.ui'), PlotWindow())
->>>>>>> 0ff3f9a4
 
         # Tell Windows how to handle our windows in the the taskbar, making pinning work properly and stuff:
         if os.name == 'nt':
