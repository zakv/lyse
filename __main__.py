--- conflicted
+++ resolved
@@ -2179,19 +2179,10 @@
     def connect_signals(self):
         if os.name == 'nt':
             self.ui.newWindow.connect(set_win_appusermodel)
-<<<<<<< HEAD
-    
-    def on_keyPress(self, key, modifiers, is_autorepeat):
-        # Keyboard shortcut to delete shots or routines depending on which
-        # treeview/tableview has focus. Shift-delete to skip confirmation.
-        if key == QtCore.Qt.Key_Delete and not is_autorepeat:
-            confirm = modifiers != QtCore.Qt.ShiftModifier 
-            if self.filebox.ui.tableView.hasFocus():
-                self.filebox.shots_model.remove_selection(confirm)
-            if self.singleshot_routinebox.ui.treeView.hasFocus():
-                self.singleshot_routinebox.remove_selection(confirm)
-            if self.multishot_routinebox.ui.treeView.hasFocus():
-                self.multishot_routinebox.remove_selection(confirm)
+
+        # Keyboard shortcuts:
+        QtWidgets.QShortcut('Del', self.ui, lambda: self.delete_items(True))
+        QtWidgets.QShortcut('Shift+Del', self.ui, lambda: self.delete_items(False))
 
     def on_save_dataframe_triggered(self, choose_folder=True):
         df = self.filebox.shots_model.dataframe.copy()
@@ -2254,17 +2245,7 @@
         df = df.drop(need_updating)
         
         self.filebox.shots_model.add_files(filepaths, df, done=True)
-                
-
-
-class KeyPressQApplication(QtWidgets.QApplication):
-=======
->>>>>>> 4360272a
-
-        # Keyboard shortcuts:
-        QtWidgets.QShortcut('Del', self.ui, lambda: self.delete_items(True))
-        QtWidgets.QShortcut('Shift+Del', self.ui, lambda: self.delete_items(False))
-    
+
     def delete_items(self, confirm):
         """Delete items from whichever box has focus, with optional confirmation
         dialog"""
