--- conflicted
+++ resolved
@@ -324,14 +324,6 @@
                     pass
 
     def set_group(self, groupname):
-<<<<<<< HEAD
-        self.group = groupname
-        self._create_group_if_not_exists(self.h5_path, '/results', self.group)
-        # restore no_write attribute now we have set the group
-        if self._no_group is not None and self._no_group[0]:
-            self.no_write = self._no_group[1]
-            self._no_group = None
-=======
         """Set the default hdf5 file group for saving results.
 
         The `save...()` methods will save their results to `self.group` if an
@@ -346,7 +338,6 @@
         """
         self._create_group_if_not_exists(self.h5_path, '/results', groupname)
         self.__group = groupname
->>>>>>> fcfda489
 
     def trace_names(self):
         with h5py.File(self.h5_path, 'r') as h5_file:
